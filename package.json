--- conflicted
+++ resolved
@@ -1,11 +1,7 @@
 {
   "name": "code-oss-dev",
   "version": "1.54.0",
-<<<<<<< HEAD
-  "distro": "667da01a8d816dd448d4cafe83857414de969d80",
-=======
-  "distro": "59d93479b4a5c88173a91fec50e348126e94a818",
->>>>>>> f507f5ca
+  "distro": "b2b02ce3143e3c84949eaaacefc2dba3513e4873",
   "author": {
     "name": "Microsoft Corporation"
   },
