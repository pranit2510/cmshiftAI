/*---------------------------------------------------------------------------------------------
 *  Copyright (c) Microsoft Corporation. All rights reserved.
 *  Licensed under the MIT License. See License.txt in the project root for license information.
 *--------------------------------------------------------------------------------------------*/
'use strict';

import { IDisposable } from 'vs/base/common/lifecycle';
import * as dom from 'vs/base/browser/dom';
import * as objects from 'vs/base/common/objects';
import { renderOcticons } from 'vs/base/browser/ui/octiconLabel/octiconLabel';

export interface IHighlight {
	start: number;
	end: number;
}

export class HighlightedLabel implements IDisposable {

	private domNode: HTMLElement;
	private text: string;
	private title: string;
	private highlights: IHighlight[];
	private didEverRender: boolean;

	constructor(container: HTMLElement) {
		this.domNode = document.createElement('span');
		this.domNode.className = 'monaco-highlighted-label';
		this.didEverRender = false;
		container.appendChild(this.domNode);
	}

	get element(): HTMLElement {
		return this.domNode;
	}

<<<<<<< HEAD
	set(text: string, highlights: IHighlight[] = [], title: string = '') {
		if (!text) {
			text = '';
		}
=======
	set(text: string, highlights: IHighlight[] = [], title: string = '', escapeNewLines?: boolean) {
		if (!text) {
			text = '';
		}
		if (escapeNewLines) {
			// adjusts highlights inplace
			text = HighlightedLabel.escapeNewLines(text, highlights);
		}
>>>>>>> 8647b7c1
		if (this.didEverRender && this.text === text && this.title === title && objects.equals(this.highlights, highlights)) {
			return;
		}

		if (!Array.isArray(highlights)) {
			highlights = [];
		}

		this.text = text;
		this.title = title;
		this.highlights = highlights;
		this.render();
	}

	private render() {
		dom.clearNode(this.domNode);

		let htmlContent: string[] = [],
			highlight: IHighlight,
			pos = 0;

		for (let i = 0; i < this.highlights.length; i++) {
			highlight = this.highlights[i];
			if (highlight.end === highlight.start) {
				continue;
			}
			if (pos < highlight.start) {
				htmlContent.push('<span>');
				htmlContent.push(renderOcticons(this.text.substring(pos, highlight.start)));
				htmlContent.push('</span>');
				pos = highlight.end;
			}
			htmlContent.push('<span class="highlight">');
			htmlContent.push(renderOcticons(this.text.substring(highlight.start, highlight.end)));
			htmlContent.push('</span>');
			pos = highlight.end;
		}

		if (pos < this.text.length) {
			htmlContent.push('<span>');
			htmlContent.push(renderOcticons(this.text.substring(pos)));
			htmlContent.push('</span>');
		}

		this.domNode.innerHTML = htmlContent.join('');
		this.domNode.title = this.title;
		this.didEverRender = true;
	}

	dispose() {
		this.text = null;
		this.highlights = null;
	}

	static escapeNewLines(text: string, highlights: IHighlight[]): string {

		let total = 0;
		let extra = 0;

		return text.replace(/\r\n|\r|\n/, (match, offset) => {
			extra = match === '\r\n' ? -1 : 0;
			offset += total;

			for (const highlight of highlights) {
				if (highlight.end <= offset) {
					continue;
				}
				if (highlight.start >= offset) {
					highlight.start += extra;
				}
				if (highlight.end >= offset) {
					highlight.end += extra;
				}
			}

			total += extra;
			return '\u23CE';
		});
	}
}<|MERGE_RESOLUTION|>--- conflicted
+++ resolved
@@ -33,12 +33,6 @@
 		return this.domNode;
 	}
 
-<<<<<<< HEAD
-	set(text: string, highlights: IHighlight[] = [], title: string = '') {
-		if (!text) {
-			text = '';
-		}
-=======
 	set(text: string, highlights: IHighlight[] = [], title: string = '', escapeNewLines?: boolean) {
 		if (!text) {
 			text = '';
@@ -47,7 +41,6 @@
 			// adjusts highlights inplace
 			text = HighlightedLabel.escapeNewLines(text, highlights);
 		}
->>>>>>> 8647b7c1
 		if (this.didEverRender && this.text === text && this.title === title && objects.equals(this.highlights, highlights)) {
 			return;
 		}
