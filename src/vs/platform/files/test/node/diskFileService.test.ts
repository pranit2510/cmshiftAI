/*---------------------------------------------------------------------------------------------
 *  Copyright (c) Microsoft Corporation. All rights reserved.
 *  Licensed under the MIT License. See License.txt in the project root for license information.
 *--------------------------------------------------------------------------------------------*/

import * as assert from 'assert';
import { tmpdir } from 'os';
import { FileService } from 'vs/platform/files/common/fileService';
import { Schemas } from 'vs/base/common/network';
import { DiskFileSystemProvider } from 'vs/platform/files/node/diskFileSystemProvider';
import { getRandomTestPath } from 'vs/base/test/node/testUtils';
import { generateUuid } from 'vs/base/common/uuid';
import { join, basename, dirname, posix } from 'vs/base/common/path';
import { getPathFromAmdModule } from 'vs/base/common/amd';
import { copy, rimraf, symlink, RimRafMode, rimrafSync } from 'vs/base/node/pfs';
import { URI } from 'vs/base/common/uri';
import { existsSync, statSync, readdirSync, readFileSync, writeFileSync, renameSync, unlinkSync, mkdirSync, createReadStream } from 'fs';
import { FileOperation, FileOperationEvent, IFileStat, FileOperationResult, FileSystemProviderCapabilities, FileChangeType, IFileChange, FileChangesEvent, FileOperationError, etag, IStat, IFileStatWithMetadata } from 'vs/platform/files/common/files';
import { NullLogService } from 'vs/platform/log/common/log';
import { isLinux, isWindows } from 'vs/base/common/platform';
import { DisposableStore } from 'vs/base/common/lifecycle';
import { isEqual } from 'vs/base/common/resources';
<<<<<<< HEAD
import { VSBuffer, VSBufferReadable, bufferToStream } from 'vs/base/common/buffer';
=======
import { VSBuffer, VSBufferReadable, toVSBufferReadableStream, VSBufferReadableStream, bufferToReadable, bufferToStream } from 'vs/base/common/buffer';
>>>>>>> 9f70a169

function getByName(root: IFileStat, name: string): IFileStat | null {
	if (root.children === undefined) {
		return null;
	}

	for (const child of root.children) {
		if (child.name === name) {
			return child;
		}
	}

	return null;
}

function toLineByLineReadable(content: string): VSBufferReadable {
	let chunks = content.split('\n');
	chunks = chunks.map((chunk, index) => {
		if (index === 0) {
			return chunk;
		}

		return '\n' + chunk;
	});

	return {
		read(): VSBuffer | null {
			const chunk = chunks.shift();
			if (typeof chunk === 'string') {
				return VSBuffer.fromString(chunk);
			}

			return null;
		}
	};
}

export class TestDiskFileSystemProvider extends DiskFileSystemProvider {

	totalBytesRead: number = 0;

	private invalidStatSize: boolean;

	private _testCapabilities: FileSystemProviderCapabilities;
	get capabilities(): FileSystemProviderCapabilities {
		if (!this._testCapabilities) {
			this._testCapabilities =
				FileSystemProviderCapabilities.FileReadWrite |
				FileSystemProviderCapabilities.FileOpenReadWriteClose |
				FileSystemProviderCapabilities.FileFolderCopy;

			if (isLinux) {
				this._testCapabilities |= FileSystemProviderCapabilities.PathCaseSensitive;
			}
		}

		return this._testCapabilities;
	}

	set capabilities(capabilities: FileSystemProviderCapabilities) {
		this._testCapabilities = capabilities;
	}

	setInvalidStatSize(disabled: boolean): void {
		this.invalidStatSize = disabled;
	}

	async stat(resource: URI): Promise<IStat> {
		const res = await super.stat(resource);

		if (this.invalidStatSize) {
			res.size = String(res.size) as any; // for https://github.com/Microsoft/vscode/issues/72909
		}

		return res;
	}

	async read(fd: number, pos: number, data: Uint8Array, offset: number, length: number): Promise<number> {
		const bytesRead = await super.read(fd, pos, data, offset, length);

		this.totalBytesRead += bytesRead;

		return bytesRead;
	}

	async readFile(resource: URI): Promise<Uint8Array> {
		const res = await super.readFile(resource);

		this.totalBytesRead += res.byteLength;

		return res;
	}
}

suite('Disk File Service', () => {

	const parentDir = getRandomTestPath(tmpdir(), 'vsctests', 'diskfileservice');
	const testSchema = 'test';

	let service: FileService;
	let fileProvider: TestDiskFileSystemProvider;
	let testProvider: TestDiskFileSystemProvider;
	let testDir: string;

	const disposables = new DisposableStore();

	setup(async () => {
		const logService = new NullLogService();

		service = new FileService(logService);
		disposables.add(service);

		fileProvider = new TestDiskFileSystemProvider(logService);
		disposables.add(service.registerProvider(Schemas.file, fileProvider));
		disposables.add(fileProvider);

		testProvider = new TestDiskFileSystemProvider(logService);
		disposables.add(service.registerProvider(testSchema, testProvider));
		disposables.add(testProvider);

		const id = generateUuid();
		testDir = join(parentDir, id);
		const sourceDir = getPathFromAmdModule(require, './fixtures/service');

		await copy(sourceDir, testDir);
	});

	teardown(async () => {
		disposables.clear();

		await rimraf(parentDir, RimRafMode.MOVE);
	});

	test('createFolder', async () => {
		let event: FileOperationEvent | undefined;
		disposables.add(service.onAfterOperation(e => event = e));

		const parent = await service.resolve(URI.file(testDir));

		const newFolderResource = URI.file(join(parent.resource.fsPath, 'newFolder'));

		const newFolder = await service.createFolder(newFolderResource);

		assert.equal(newFolder.name, 'newFolder');
		assert.equal(existsSync(newFolder.resource.fsPath), true);

		assert.ok(event);
		assert.equal(event!.resource.fsPath, newFolderResource.fsPath);
		assert.equal(event!.operation, FileOperation.CREATE);
		assert.equal(event!.target!.resource.fsPath, newFolderResource.fsPath);
		assert.equal(event!.target!.isDirectory, true);
	});

	test('createFolder: creating multiple folders at once', async function () {
		let event: FileOperationEvent;
		disposables.add(service.onAfterOperation(e => event = e));

		const multiFolderPaths = ['a', 'couple', 'of', 'folders'];
		const parent = await service.resolve(URI.file(testDir));

		const newFolderResource = URI.file(join(parent.resource.fsPath, ...multiFolderPaths));

		const newFolder = await service.createFolder(newFolderResource);

		const lastFolderName = multiFolderPaths[multiFolderPaths.length - 1];
		assert.equal(newFolder.name, lastFolderName);
		assert.equal(existsSync(newFolder.resource.fsPath), true);

		assert.ok(event!);
		assert.equal(event!.resource.fsPath, newFolderResource.fsPath);
		assert.equal(event!.operation, FileOperation.CREATE);
		assert.equal(event!.target!.resource.fsPath, newFolderResource.fsPath);
		assert.equal(event!.target!.isDirectory, true);
	});

	test('exists', async () => {
		let exists = await service.exists(URI.file(testDir));
		assert.equal(exists, true);

		exists = await service.exists(URI.file(testDir + 'something'));
		assert.equal(exists, false);
	});

	test('resolve', async () => {
		const resolved = await service.resolve(URI.file(testDir), { resolveTo: [URI.file(join(testDir, 'deep'))] });
		assert.equal(resolved.children!.length, 8);

		const deep = (getByName(resolved, 'deep')!);
		assert.equal(deep.children!.length, 4);
	});

	test('resolve - directory', async () => {
		const testsElements = ['examples', 'other', 'index.html', 'site.css'];

		const result = await service.resolve(URI.file(getPathFromAmdModule(require, './fixtures/resolver')));

		assert.ok(result);
		assert.ok(result.children);
		assert.ok(result.children!.length > 0);
		assert.ok(result!.isDirectory);
		assert.equal(result.children!.length, testsElements.length);

		assert.ok(result.children!.every(entry => {
			return testsElements.some(name => {
				return basename(entry.resource.fsPath) === name;
			});
		}));

		result.children!.forEach(value => {
			assert.ok(basename(value.resource.fsPath));
			if (['examples', 'other'].indexOf(basename(value.resource.fsPath)) >= 0) {
				assert.ok(value.isDirectory);
			} else if (basename(value.resource.fsPath) === 'index.html') {
				assert.ok(!value.isDirectory);
				assert.ok(!value.children);
			} else if (basename(value.resource.fsPath) === 'site.css') {
				assert.ok(!value.isDirectory);
				assert.ok(!value.children);
			} else {
				assert.ok(!'Unexpected value ' + basename(value.resource.fsPath));
			}
		});
	});

	test('resolve - directory - with metadata', async () => {
		const testsElements = ['examples', 'other', 'index.html', 'site.css'];

		const result = await service.resolve(URI.file(getPathFromAmdModule(require, './fixtures/resolver')), { resolveMetadata: true });

		assert.ok(result);
		assert.ok(result.children);
		assert.ok(result.children!.length > 0);
		assert.ok(result!.isDirectory);
		assert.equal(result.children!.length, testsElements.length);

		assert.ok(result.children!.every(entry => {
			return testsElements.some(name => {
				return basename(entry.resource.fsPath) === name;
			});
		}));

		assert.ok(result.children!.every(entry => entry.etag.length > 0));

		result.children!.forEach(value => {
			assert.ok(basename(value.resource.fsPath));
			if (['examples', 'other'].indexOf(basename(value.resource.fsPath)) >= 0) {
				assert.ok(value.isDirectory);
			} else if (basename(value.resource.fsPath) === 'index.html') {
				assert.ok(!value.isDirectory);
				assert.ok(!value.children);
			} else if (basename(value.resource.fsPath) === 'site.css') {
				assert.ok(!value.isDirectory);
				assert.ok(!value.children);
			} else {
				assert.ok(!'Unexpected value ' + basename(value.resource.fsPath));
			}
		});
	});

	test('resolve - directory - resolveTo single directory', async () => {
		const resolverFixturesPath = getPathFromAmdModule(require, './fixtures/resolver');
		const result = await service.resolve(URI.file(resolverFixturesPath), { resolveTo: [URI.file(join(resolverFixturesPath, 'other/deep'))] });

		assert.ok(result);
		assert.ok(result.children);
		assert.ok(result.children!.length > 0);
		assert.ok(result.isDirectory);

		const children = result.children!;
		assert.equal(children.length, 4);

		const other = getByName(result, 'other');
		assert.ok(other);
		assert.ok(other!.children!.length > 0);

		const deep = getByName(other!, 'deep');
		assert.ok(deep);
		assert.ok(deep!.children!.length > 0);
		assert.equal(deep!.children!.length, 4);
	});

	test('resolve directory - resolveTo multiple directories', async () => {
		const resolverFixturesPath = getPathFromAmdModule(require, './fixtures/resolver');
		const result = await service.resolve(URI.file(resolverFixturesPath), {
			resolveTo: [
				URI.file(join(resolverFixturesPath, 'other/deep')),
				URI.file(join(resolverFixturesPath, 'examples'))
			]
		});

		assert.ok(result);
		assert.ok(result.children);
		assert.ok(result.children!.length > 0);
		assert.ok(result.isDirectory);

		const children = result.children!;
		assert.equal(children.length, 4);

		const other = getByName(result, 'other');
		assert.ok(other);
		assert.ok(other!.children!.length > 0);

		const deep = getByName(other!, 'deep');
		assert.ok(deep);
		assert.ok(deep!.children!.length > 0);
		assert.equal(deep!.children!.length, 4);

		const examples = getByName(result, 'examples');
		assert.ok(examples);
		assert.ok(examples!.children!.length > 0);
		assert.equal(examples!.children!.length, 4);
	});

	test('resolve directory - resolveSingleChildFolders', async () => {
		const resolverFixturesPath = getPathFromAmdModule(require, './fixtures/resolver/other');
		const result = await service.resolve(URI.file(resolverFixturesPath), { resolveSingleChildDescendants: true });

		assert.ok(result);
		assert.ok(result.children);
		assert.ok(result.children!.length > 0);
		assert.ok(result.isDirectory);

		const children = result.children!;
		assert.equal(children.length, 1);

		let deep = getByName(result, 'deep');
		assert.ok(deep);
		assert.ok(deep!.children!.length > 0);
		assert.equal(deep!.children!.length, 4);
	});

	test('resolves', async () => {
		const res = await service.resolveAll([
			{ resource: URI.file(testDir), options: { resolveTo: [URI.file(join(testDir, 'deep'))] } },
			{ resource: URI.file(join(testDir, 'deep')) }
		]);

		const r1 = (res[0].stat!);
		assert.equal(r1.children!.length, 8);

		const deep = (getByName(r1, 'deep')!);
		assert.equal(deep.children!.length, 4);

		const r2 = (res[1].stat!);
		assert.equal(r2.children!.length, 4);
		assert.equal(r2.name, 'deep');
	});

	test('resolve - folder symbolic link', async () => {
		if (isWindows) {
			return; // not reliable on windows
		}

		const link = URI.file(join(testDir, 'deep-link'));
		await symlink(join(testDir, 'deep'), link.fsPath);

		const resolved = await service.resolve(link);
		assert.equal(resolved.children!.length, 4);
		assert.equal(resolved.isDirectory, true);
		assert.equal(resolved.isSymbolicLink, true);
	});

	test('resolve - file symbolic link', async () => {
		if (isWindows) {
			return; // not reliable on windows
		}

		const link = URI.file(join(testDir, 'lorem.txt-linked'));
		await symlink(join(testDir, 'lorem.txt'), link.fsPath);

		const resolved = await service.resolve(link);
		assert.equal(resolved.isDirectory, false);
		assert.equal(resolved.isSymbolicLink, true);
	});

	test('resolve - invalid symbolic link does not break', async () => {
		if (isWindows) {
			return; // not reliable on windows
		}

		const link = URI.file(join(testDir, 'foo'));
		await symlink(link.fsPath, join(testDir, 'bar'));

		const resolved = await service.resolve(URI.file(testDir));
		assert.equal(resolved.isDirectory, true);
		assert.equal(resolved.children!.length, 8);
	});

	test('deleteFile', async () => {
		let event: FileOperationEvent;
		disposables.add(service.onAfterOperation(e => event = e));

		const resource = URI.file(join(testDir, 'deep', 'conway.js'));
		const source = await service.resolve(resource);

		await service.del(source.resource);

		assert.equal(existsSync(source.resource.fsPath), false);
		assert.ok(event!);
		assert.equal(event!.resource.fsPath, resource.fsPath);
		assert.equal(event!.operation, FileOperation.DELETE);
	});

	test('deleteFolder (recursive)', async () => {
		let event: FileOperationEvent;
		disposables.add(service.onAfterOperation(e => event = e));

		const resource = URI.file(join(testDir, 'deep'));
		const source = await service.resolve(resource);

		await service.del(source.resource, { recursive: true });

		assert.equal(existsSync(source.resource.fsPath), false);
		assert.ok(event!);
		assert.equal(event!.resource.fsPath, resource.fsPath);
		assert.equal(event!.operation, FileOperation.DELETE);
	});

	test('deleteFolder (non recursive)', async () => {
		const resource = URI.file(join(testDir, 'deep'));
		const source = await service.resolve(resource);

		let error;
		try {
			await service.del(source.resource);
		} catch (e) {
			error = e;
		}

		assert.ok(error);
	});

	test('move', async () => {
		let event: FileOperationEvent;
		disposables.add(service.onAfterOperation(e => event = e));

		const source = URI.file(join(testDir, 'index.html'));
		const sourceContents = readFileSync(source.fsPath);

		const target = URI.file(join(dirname(source.fsPath), 'other.html'));

		const renamed = await service.move(source, target);

		assert.equal(existsSync(renamed.resource.fsPath), true);
		assert.equal(existsSync(source.fsPath), false);
		assert.ok(event!);
		assert.equal(event!.resource.fsPath, source.fsPath);
		assert.equal(event!.operation, FileOperation.MOVE);
		assert.equal(event!.target!.resource.fsPath, renamed.resource.fsPath);

		const targetContents = readFileSync(target.fsPath);

		assert.equal(sourceContents.byteLength, targetContents.byteLength);
		assert.equal(sourceContents.toString(), targetContents.toString());
	});

	test('move - across providers (buffered => buffered)', async () => {
		setCapabilities(fileProvider, FileSystemProviderCapabilities.FileOpenReadWriteClose);
		setCapabilities(testProvider, FileSystemProviderCapabilities.FileOpenReadWriteClose);

		await testMoveAcrossProviders();
	});

	test('move - across providers (unbuffered => unbuffered)', async () => {
		setCapabilities(fileProvider, FileSystemProviderCapabilities.FileReadWrite);
		setCapabilities(testProvider, FileSystemProviderCapabilities.FileReadWrite);

		await testMoveAcrossProviders();
	});

	test('move - across providers (buffered => unbuffered)', async () => {
		setCapabilities(fileProvider, FileSystemProviderCapabilities.FileOpenReadWriteClose);
		setCapabilities(testProvider, FileSystemProviderCapabilities.FileReadWrite);

		await testMoveAcrossProviders();
	});

	test('move - across providers (unbuffered => buffered)', async () => {
		setCapabilities(fileProvider, FileSystemProviderCapabilities.FileReadWrite);
		setCapabilities(testProvider, FileSystemProviderCapabilities.FileOpenReadWriteClose);

		await testMoveAcrossProviders();
	});

	test('move - across providers - large (buffered => buffered)', async () => {
		setCapabilities(fileProvider, FileSystemProviderCapabilities.FileOpenReadWriteClose);
		setCapabilities(testProvider, FileSystemProviderCapabilities.FileOpenReadWriteClose);

		await testMoveAcrossProviders('lorem.txt');
	});

	test('move - across providers - large (unbuffered => unbuffered)', async () => {
		setCapabilities(fileProvider, FileSystemProviderCapabilities.FileReadWrite);
		setCapabilities(testProvider, FileSystemProviderCapabilities.FileReadWrite);

		await testMoveAcrossProviders('lorem.txt');
	});

	test('move - across providers - large (buffered => unbuffered)', async () => {
		setCapabilities(fileProvider, FileSystemProviderCapabilities.FileOpenReadWriteClose);
		setCapabilities(testProvider, FileSystemProviderCapabilities.FileReadWrite);

		await testMoveAcrossProviders('lorem.txt');
	});

	test('move - across providers - large (unbuffered => buffered)', async () => {
		setCapabilities(fileProvider, FileSystemProviderCapabilities.FileReadWrite);
		setCapabilities(testProvider, FileSystemProviderCapabilities.FileOpenReadWriteClose);

		await testMoveAcrossProviders('lorem.txt');
	});

	async function testMoveAcrossProviders(sourceFile = 'index.html'): Promise<void> {
		let event: FileOperationEvent;
		disposables.add(service.onAfterOperation(e => event = e));

		const source = URI.file(join(testDir, sourceFile));
		const sourceContents = readFileSync(source.fsPath);

		const target = URI.file(join(dirname(source.fsPath), 'other.html')).with({ scheme: testSchema });

		const renamed = await service.move(source, target);

		assert.equal(existsSync(renamed.resource.fsPath), true);
		assert.equal(existsSync(source.fsPath), false);
		assert.ok(event!);
		assert.equal(event!.resource.fsPath, source.fsPath);
		assert.equal(event!.operation, FileOperation.COPY);
		assert.equal(event!.target!.resource.fsPath, renamed.resource.fsPath);

		const targetContents = readFileSync(target.fsPath);

		assert.equal(sourceContents.byteLength, targetContents.byteLength);
		assert.equal(sourceContents.toString(), targetContents.toString());
	}

	test('move - multi folder', async () => {
		let event: FileOperationEvent;
		disposables.add(service.onAfterOperation(e => event = e));

		const multiFolderPaths = ['a', 'couple', 'of', 'folders'];
		const renameToPath = join(...multiFolderPaths, 'other.html');

		const source = URI.file(join(testDir, 'index.html'));

		const renamed = await service.move(source, URI.file(join(dirname(source.fsPath), renameToPath)));

		assert.equal(existsSync(renamed.resource.fsPath), true);
		assert.equal(existsSync(source.fsPath), false);
		assert.ok(event!);
		assert.equal(event!.resource.fsPath, source.fsPath);
		assert.equal(event!.operation, FileOperation.MOVE);
		assert.equal(event!.target!.resource.fsPath, renamed.resource.fsPath);
	});

	test('move - directory', async () => {
		let event: FileOperationEvent;
		disposables.add(service.onAfterOperation(e => event = e));

		const source = URI.file(join(testDir, 'deep'));

		const renamed = await service.move(source, URI.file(join(dirname(source.fsPath), 'deeper')));

		assert.equal(existsSync(renamed.resource.fsPath), true);
		assert.equal(existsSync(source.fsPath), false);
		assert.ok(event!);
		assert.equal(event!.resource.fsPath, source.fsPath);
		assert.equal(event!.operation, FileOperation.MOVE);
		assert.equal(event!.target!.resource.fsPath, renamed.resource.fsPath);
	});

	test('move - directory - across providers (buffered => buffered)', async () => {
		setCapabilities(fileProvider, FileSystemProviderCapabilities.FileOpenReadWriteClose);
		setCapabilities(testProvider, FileSystemProviderCapabilities.FileOpenReadWriteClose);

		await testMoveFolderAcrossProviders();
	});

	test('move - directory - across providers (unbuffered => unbuffered)', async () => {
		setCapabilities(fileProvider, FileSystemProviderCapabilities.FileReadWrite);
		setCapabilities(testProvider, FileSystemProviderCapabilities.FileReadWrite);

		await testMoveFolderAcrossProviders();
	});

	test('move - directory - across providers (buffered => unbuffered)', async () => {
		setCapabilities(fileProvider, FileSystemProviderCapabilities.FileOpenReadWriteClose);
		setCapabilities(testProvider, FileSystemProviderCapabilities.FileReadWrite);

		await testMoveFolderAcrossProviders();
	});

	test('move - directory - across providers (unbuffered => buffered)', async () => {
		setCapabilities(fileProvider, FileSystemProviderCapabilities.FileReadWrite);
		setCapabilities(testProvider, FileSystemProviderCapabilities.FileOpenReadWriteClose);

		await testMoveFolderAcrossProviders();
	});

	async function testMoveFolderAcrossProviders(): Promise<void> {
		let event: FileOperationEvent;
		disposables.add(service.onAfterOperation(e => event = e));

		const source = URI.file(join(testDir, 'deep'));
		const sourceChildren = readdirSync(source.fsPath);

		const target = URI.file(join(dirname(source.fsPath), 'deeper')).with({ scheme: testSchema });

		const renamed = await service.move(source, target);

		assert.equal(existsSync(renamed.resource.fsPath), true);
		assert.equal(existsSync(source.fsPath), false);
		assert.ok(event!);
		assert.equal(event!.resource.fsPath, source.fsPath);
		assert.equal(event!.operation, FileOperation.COPY);
		assert.equal(event!.target!.resource.fsPath, renamed.resource.fsPath);

		const targetChildren = readdirSync(target.fsPath);
		assert.equal(sourceChildren.length, targetChildren.length);
		for (let i = 0; i < sourceChildren.length; i++) {
			assert.equal(sourceChildren[i], targetChildren[i]);
		}
	}

	test('move - MIX CASE', async () => {
		let event: FileOperationEvent;
		disposables.add(service.onAfterOperation(e => event = e));

		const source = await service.resolve(URI.file(join(testDir, 'index.html')), { resolveMetadata: true });
		assert.ok(source.size > 0);

		const renamedResource = URI.file(join(dirname(source.resource.fsPath), 'INDEX.html'));
		let renamed = await service.move(source.resource, renamedResource);

		assert.equal(existsSync(renamedResource.fsPath), true);
		assert.equal(basename(renamedResource.fsPath), 'INDEX.html');
		assert.ok(event!);
		assert.equal(event!.resource.fsPath, source.resource.fsPath);
		assert.equal(event!.operation, FileOperation.MOVE);
		assert.equal(event!.target!.resource.fsPath, renamedResource.fsPath);

		renamed = await service.resolve(renamedResource, { resolveMetadata: true });
		assert.equal(source.size, renamed.size);
	});

	test('move - same file', async () => {
		let event: FileOperationEvent;
		disposables.add(service.onAfterOperation(e => event = e));

		const source = await service.resolve(URI.file(join(testDir, 'index.html')), { resolveMetadata: true });
		assert.ok(source.size > 0);

		let renamed = await service.move(source.resource, URI.file(source.resource.fsPath));

		assert.equal(existsSync(renamed.resource.fsPath), true);
		assert.equal(basename(renamed.resource.fsPath), 'index.html');
		assert.ok(event!);
		assert.equal(event!.resource.fsPath, source.resource.fsPath);
		assert.equal(event!.operation, FileOperation.MOVE);
		assert.equal(event!.target!.resource.fsPath, renamed.resource.fsPath);

		renamed = await service.resolve(renamed.resource, { resolveMetadata: true });
		assert.equal(source.size, renamed.size);
	});

	test('move - same file #2', async () => {
		let event: FileOperationEvent;
		disposables.add(service.onAfterOperation(e => event = e));

		const source = await service.resolve(URI.file(join(testDir, 'index.html')), { resolveMetadata: true });
		assert.ok(source.size > 0);

		const targetParent = URI.file(testDir);
		const target = targetParent.with({ path: posix.join(targetParent.path, posix.basename(source.resource.path)) });

		let renamed = await service.move(source.resource, target);

		assert.equal(existsSync(renamed.resource.fsPath), true);
		assert.equal(basename(renamed.resource.fsPath), 'index.html');
		assert.ok(event!);
		assert.equal(event!.resource.fsPath, source.resource.fsPath);
		assert.equal(event!.operation, FileOperation.MOVE);
		assert.equal(event!.target!.resource.fsPath, renamed.resource.fsPath);

		renamed = await service.resolve(renamed.resource, { resolveMetadata: true });
		assert.equal(source.size, renamed.size);
	});

	test('move - source parent of target', async () => {
		let event: FileOperationEvent;
		disposables.add(service.onAfterOperation(e => event = e));

		let source = await service.resolve(URI.file(join(testDir, 'index.html')), { resolveMetadata: true });
		const originalSize = source.size;
		assert.ok(originalSize > 0);

		let error;
		try {
			await service.move(URI.file(testDir), URI.file(join(testDir, 'binary.txt')));
		} catch (e) {
			error = e;
		}

		assert.ok(error);
		assert.ok(!event!);

		source = await service.resolve(source.resource, { resolveMetadata: true });
		assert.equal(originalSize, source.size);
	});

	test('move - FILE_MOVE_CONFLICT', async () => {
		let event: FileOperationEvent;
		disposables.add(service.onAfterOperation(e => event = e));

		let source = await service.resolve(URI.file(join(testDir, 'index.html')), { resolveMetadata: true });
		const originalSize = source.size;
		assert.ok(originalSize > 0);

		let error;
		try {
			await service.move(source.resource, URI.file(join(testDir, 'binary.txt')));
		} catch (e) {
			error = e;
		}

		assert.equal(error.fileOperationResult, FileOperationResult.FILE_MOVE_CONFLICT);
		assert.ok(!event!);

		source = await service.resolve(source.resource, { resolveMetadata: true });
		assert.equal(originalSize, source.size);
	});

	test('move - overwrite folder with file', async () => {
		let createEvent: FileOperationEvent;
		let moveEvent: FileOperationEvent;
		let deleteEvent: FileOperationEvent;
		disposables.add(service.onAfterOperation(e => {
			if (e.operation === FileOperation.CREATE) {
				createEvent = e;
			} else if (e.operation === FileOperation.DELETE) {
				deleteEvent = e;
			} else if (e.operation === FileOperation.MOVE) {
				moveEvent = e;
			}
		}));

		const parent = await service.resolve(URI.file(testDir));
		const folderResource = URI.file(join(parent.resource.fsPath, 'conway.js'));
		const f = await service.createFolder(folderResource);
		const source = URI.file(join(testDir, 'deep', 'conway.js'));

		const moved = await service.move(source, f.resource, true);

		assert.equal(existsSync(moved.resource.fsPath), true);
		assert.ok(statSync(moved.resource.fsPath).isFile);
		assert.ok(createEvent!);
		assert.ok(deleteEvent!);
		assert.ok(moveEvent!);
		assert.equal(moveEvent!.resource.fsPath, source.fsPath);
		assert.equal(moveEvent!.target!.resource.fsPath, moved.resource.fsPath);
		assert.equal(deleteEvent!.resource.fsPath, folderResource.fsPath);
	});

	test('copy', async () => {
		await doTestCopy();
	});

	test('copy - unbuffered (FileSystemProviderCapabilities.FileReadWrite)', async () => {
		setCapabilities(fileProvider, FileSystemProviderCapabilities.FileReadWrite);

		await doTestCopy();
	});

	test('copy - unbuffered large (FileSystemProviderCapabilities.FileReadWrite)', async () => {
		setCapabilities(fileProvider, FileSystemProviderCapabilities.FileReadWrite);

		await doTestCopy('lorem.txt');
	});

	test('copy - buffered (FileSystemProviderCapabilities.FileOpenReadWriteClose)', async () => {
		setCapabilities(fileProvider, FileSystemProviderCapabilities.FileOpenReadWriteClose);

		await doTestCopy();
	});

	test('copy - buffered large (FileSystemProviderCapabilities.FileOpenReadWriteClose)', async () => {
		setCapabilities(fileProvider, FileSystemProviderCapabilities.FileOpenReadWriteClose);

		await doTestCopy('lorem.txt');
	});

	function setCapabilities(provider: TestDiskFileSystemProvider, capabilities: FileSystemProviderCapabilities): void {
		provider.capabilities = capabilities;
		if (isLinux) {
			provider.capabilities |= FileSystemProviderCapabilities.PathCaseSensitive;
		}
	}

	async function doTestCopy(sourceName: string = 'index.html') {
		let event: FileOperationEvent;
		disposables.add(service.onAfterOperation(e => event = e));

		const source = await service.resolve(URI.file(join(testDir, sourceName)));
		const target = URI.file(join(testDir, 'other.html'));

		const copied = await service.copy(source.resource, target);

		assert.equal(existsSync(copied.resource.fsPath), true);
		assert.equal(existsSync(source.resource.fsPath), true);
		assert.ok(event!);
		assert.equal(event!.resource.fsPath, source.resource.fsPath);
		assert.equal(event!.operation, FileOperation.COPY);
		assert.equal(event!.target!.resource.fsPath, copied.resource.fsPath);

		const sourceContents = readFileSync(source.resource.fsPath);
		const targetContents = readFileSync(target.fsPath);

		assert.equal(sourceContents.byteLength, targetContents.byteLength);
		assert.equal(sourceContents.toString(), targetContents.toString());
	}

	test('copy - overwrite folder with file', async () => {
		let createEvent: FileOperationEvent;
		let copyEvent: FileOperationEvent;
		let deleteEvent: FileOperationEvent;
		disposables.add(service.onAfterOperation(e => {
			if (e.operation === FileOperation.CREATE) {
				createEvent = e;
			} else if (e.operation === FileOperation.DELETE) {
				deleteEvent = e;
			} else if (e.operation === FileOperation.COPY) {
				copyEvent = e;
			}
		}));

		const parent = await service.resolve(URI.file(testDir));
		const folderResource = URI.file(join(parent.resource.fsPath, 'conway.js'));
		const f = await service.createFolder(folderResource);
		const source = URI.file(join(testDir, 'deep', 'conway.js'));

		const copied = await service.copy(source, f.resource, true);

		assert.equal(existsSync(copied.resource.fsPath), true);
		assert.ok(statSync(copied.resource.fsPath).isFile);
		assert.ok(createEvent!);
		assert.ok(deleteEvent!);
		assert.ok(copyEvent!);
		assert.equal(copyEvent!.resource.fsPath, source.fsPath);
		assert.equal(copyEvent!.target!.resource.fsPath, copied.resource.fsPath);
		assert.equal(deleteEvent!.resource.fsPath, folderResource.fsPath);
	});

	test('copy - MIX CASE same target - no overwrite', async () => {
		let source = await service.resolve(URI.file(join(testDir, 'index.html')), { resolveMetadata: true });
		const originalSize = source.size;
		assert.ok(originalSize > 0);

		const target = URI.file(join(dirname(source.resource.fsPath), 'INDEX.html'));

		let error;
		let copied: IFileStatWithMetadata;
		try {
			copied = await service.copy(source.resource, target);
		} catch (e) {
			error = e;
		}

		if (isLinux) {
			assert.ok(!error);

			assert.equal(existsSync(copied!.resource.fsPath), true);
			assert.ok(readdirSync(testDir).some(f => f === 'INDEX.html'));
			assert.equal(source.size, copied!.size);
		} else {
			assert.ok(error);

			source = await service.resolve(source.resource, { resolveMetadata: true });
			assert.equal(originalSize, source.size);
		}
	});

	test('copy - MIX CASE same target - overwrite', async () => {
		let source = await service.resolve(URI.file(join(testDir, 'index.html')), { resolveMetadata: true });
		const originalSize = source.size;
		assert.ok(originalSize > 0);

		const target = URI.file(join(dirname(source.resource.fsPath), 'INDEX.html'));

		let error;
		let copied: IFileStatWithMetadata;
		try {
			copied = await service.copy(source.resource, target, true);
		} catch (e) {
			error = e;
		}

		if (isLinux) {
			assert.ok(!error);

			assert.equal(existsSync(copied!.resource.fsPath), true);
			assert.ok(readdirSync(testDir).some(f => f === 'INDEX.html'));
			assert.equal(source.size, copied!.size);
		} else {
			assert.ok(error);

			source = await service.resolve(source.resource, { resolveMetadata: true });
			assert.equal(originalSize, source.size);
		}
	});

	test('copy - MIX CASE different taget - overwrite', async () => {
		const source = await service.resolve(URI.file(join(testDir, 'index.html')), { resolveMetadata: true });
		assert.ok(source.size > 0);

		const renamed = await service.move(source.resource, URI.file(join(dirname(source.resource.fsPath), 'CONWAY.js')));
		assert.equal(existsSync(renamed.resource.fsPath), true);
		assert.ok(readdirSync(testDir).some(f => f === 'CONWAY.js'));
		assert.equal(source.size, renamed.size);

		const source_1 = await service.resolve(URI.file(join(testDir, 'deep', 'conway.js')), { resolveMetadata: true });
		const target = URI.file(join(testDir, basename(source_1.resource.path)));

		const res = await service.copy(source_1.resource, target, true);
		assert.equal(existsSync(res.resource.fsPath), true);
		assert.ok(readdirSync(testDir).some(f => f === 'conway.js'));
		assert.equal(source_1.size, res.size);
	});

	test('copy - same file', async () => {
		let event: FileOperationEvent;
		disposables.add(service.onAfterOperation(e => event = e));

		const source = await service.resolve(URI.file(join(testDir, 'index.html')), { resolveMetadata: true });
		assert.ok(source.size > 0);

		let copied = await service.copy(source.resource, URI.file(source.resource.fsPath));

		assert.equal(existsSync(copied.resource.fsPath), true);
		assert.equal(basename(copied.resource.fsPath), 'index.html');
		assert.ok(event!);
		assert.equal(event!.resource.fsPath, source.resource.fsPath);
		assert.equal(event!.operation, FileOperation.COPY);
		assert.equal(event!.target!.resource.fsPath, copied.resource.fsPath);

		copied = await service.resolve(source.resource, { resolveMetadata: true });
		assert.equal(source.size, copied.size);
	});

	test('copy - same file #2', async () => {
		let event: FileOperationEvent;
		disposables.add(service.onAfterOperation(e => event = e));

		const source = await service.resolve(URI.file(join(testDir, 'index.html')), { resolveMetadata: true });
		assert.ok(source.size > 0);

		const targetParent = URI.file(testDir);
		const target = targetParent.with({ path: posix.join(targetParent.path, posix.basename(source.resource.path)) });

		let copied = await service.copy(source.resource, URI.file(target.fsPath));

		assert.equal(existsSync(copied.resource.fsPath), true);
		assert.equal(basename(copied.resource.fsPath), 'index.html');
		assert.ok(event!);
		assert.equal(event!.resource.fsPath, source.resource.fsPath);
		assert.equal(event!.operation, FileOperation.COPY);
		assert.equal(event!.target!.resource.fsPath, copied.resource.fsPath);

		copied = await service.resolve(source.resource, { resolveMetadata: true });
		assert.equal(source.size, copied.size);
	});

	test('readFile - small file - buffered', () => {
		setCapabilities(fileProvider, FileSystemProviderCapabilities.FileOpenReadWriteClose);

		return testReadFile(URI.file(join(testDir, 'small.txt')));
	});

	test('readFile - small file - buffered / readonly', () => {
		setCapabilities(fileProvider, FileSystemProviderCapabilities.FileOpenReadWriteClose | FileSystemProviderCapabilities.Readonly);

		return testReadFile(URI.file(join(testDir, 'small.txt')));
	});

	test('readFile - small file - unbuffered', async () => {
		setCapabilities(fileProvider, FileSystemProviderCapabilities.FileReadWrite);

		return testReadFile(URI.file(join(testDir, 'small.txt')));
	});

	test('readFile - small file - unbuffered / readonly', async () => {
		setCapabilities(fileProvider, FileSystemProviderCapabilities.FileReadWrite | FileSystemProviderCapabilities.Readonly);

		return testReadFile(URI.file(join(testDir, 'small.txt')));
	});

	test('readFile - large file - buffered', async () => {
		setCapabilities(fileProvider, FileSystemProviderCapabilities.FileOpenReadWriteClose);

		return testReadFile(URI.file(join(testDir, 'lorem.txt')));
	});

	test('readFile - large file - unbuffered', async () => {
		setCapabilities(fileProvider, FileSystemProviderCapabilities.FileReadWrite);

		return testReadFile(URI.file(join(testDir, 'lorem.txt')));
	});

	async function testReadFile(resource: URI): Promise<void> {
		const content = await service.readFile(resource);

		assert.equal(content.value.toString(), readFileSync(resource.fsPath));
	}

	test('readFile - Files are intermingled #38331 - buffered', async () => {
		setCapabilities(fileProvider, FileSystemProviderCapabilities.FileOpenReadWriteClose);

		let resource1 = URI.file(join(testDir, 'lorem.txt'));
		let resource2 = URI.file(join(testDir, 'some_utf16le.css'));

		// load in sequence and keep data
		const value1 = await service.readFile(resource1);
		const value2 = await service.readFile(resource2);

		// load in parallel in expect the same result
		const result = await Promise.all([
			service.readFile(resource1),
			service.readFile(resource2)
		]);

		assert.equal(result[0].value.toString(), value1.value.toString());
		assert.equal(result[1].value.toString(), value2.value.toString());
	});

	test('readFile - Files are intermingled #38331 - unbuffered', async () => {
		setCapabilities(fileProvider, FileSystemProviderCapabilities.FileReadWrite);

		let resource1 = URI.file(join(testDir, 'lorem.txt'));
		let resource2 = URI.file(join(testDir, 'some_utf16le.css'));

		// load in sequence and keep data
		const value1 = await service.readFile(resource1);
		const value2 = await service.readFile(resource2);

		// load in parallel in expect the same result
		const result = await Promise.all([
			service.readFile(resource1),
			service.readFile(resource2)
		]);

		assert.equal(result[0].value.toString(), value1.value.toString());
		assert.equal(result[1].value.toString(), value2.value.toString());
	});

	test('readFile - from position (ASCII) - buffered', async () => {
		setCapabilities(fileProvider, FileSystemProviderCapabilities.FileOpenReadWriteClose);

		const resource = URI.file(join(testDir, 'small.txt'));

		const contents = await service.readFile(resource, { position: 6 });

		assert.equal(contents.value.toString(), 'File');
	});

	test('readFile - from position (with umlaut) - buffered', async () => {
		setCapabilities(fileProvider, FileSystemProviderCapabilities.FileOpenReadWriteClose);

		const resource = URI.file(join(testDir, 'small_umlaut.txt'));

		const contents = await service.readFile(resource, { position: Buffer.from('Small File with Ü').length });

		assert.equal(contents.value.toString(), 'mlaut');
	});

	test('readFile - from position (ASCII) - unbuffered', async () => {
		setCapabilities(fileProvider, FileSystemProviderCapabilities.FileReadWrite);

		const resource = URI.file(join(testDir, 'small.txt'));

		const contents = await service.readFile(resource, { position: 6 });

		assert.equal(contents.value.toString(), 'File');
	});

	test('readFile - from position (with umlaut) - unbuffered', async () => {
		setCapabilities(fileProvider, FileSystemProviderCapabilities.FileReadWrite);

		const resource = URI.file(join(testDir, 'small_umlaut.txt'));

		const contents = await service.readFile(resource, { position: Buffer.from('Small File with Ü').length });

		assert.equal(contents.value.toString(), 'mlaut');
	});


	test('readFile - 3 bytes (ASCII) - buffered', async () => {
		setCapabilities(fileProvider, FileSystemProviderCapabilities.FileOpenReadWriteClose);

		const resource = URI.file(join(testDir, 'small.txt'));

		const contents = await service.readFile(resource, { length: 3 });

		assert.equal(contents.value.toString(), 'Sma');
	});

	test('readFile - 3 bytes (ASCII) - unbuffered', async () => {
		setCapabilities(fileProvider, FileSystemProviderCapabilities.FileReadWrite);

		const resource = URI.file(join(testDir, 'small.txt'));

		const contents = await service.readFile(resource, { length: 3 });

		assert.equal(contents.value.toString(), 'Sma');
	});

	test('readFile - 20000 bytes (large) - buffered', async () => {
		setCapabilities(fileProvider, FileSystemProviderCapabilities.FileOpenReadWriteClose);

		const resource = URI.file(join(testDir, 'lorem.txt'));

		const contents = await service.readFile(resource, { length: 20000 });

		assert.equal(contents.value.byteLength, 20000);
	});

	test('readFile - 20000 bytes (large) - unbuffered', async () => {
		setCapabilities(fileProvider, FileSystemProviderCapabilities.FileReadWrite);

		const resource = URI.file(join(testDir, 'lorem.txt'));

		const contents = await service.readFile(resource, { length: 20000 });

		assert.equal(contents.value.byteLength, 20000);
	});

	test('readFile - 80000 bytes (large) - buffered', async () => {
		setCapabilities(fileProvider, FileSystemProviderCapabilities.FileOpenReadWriteClose);

		const resource = URI.file(join(testDir, 'lorem.txt'));

		const contents = await service.readFile(resource, { length: 80000 });

		assert.equal(contents.value.byteLength, 80000);
	});

	test('readFile - 80000 bytes (large) - unbuffered', async () => {
		setCapabilities(fileProvider, FileSystemProviderCapabilities.FileReadWrite);

		const resource = URI.file(join(testDir, 'lorem.txt'));

		const contents = await service.readFile(resource, { length: 80000 });

		assert.equal(contents.value.byteLength, 80000);
	});

	test('readFile - FILE_IS_DIRECTORY', async () => {
		const resource = URI.file(join(testDir, 'deep'));

		let error: FileOperationError | undefined = undefined;
		try {
			await service.readFile(resource);
		} catch (err) {
			error = err;
		}

		assert.ok(error);
		assert.equal(error!.fileOperationResult, FileOperationResult.FILE_IS_DIRECTORY);
	});

	test('readFile - FILE_NOT_FOUND', async () => {
		const resource = URI.file(join(testDir, '404.html'));

		let error: FileOperationError | undefined = undefined;
		try {
			await service.readFile(resource);
		} catch (err) {
			error = err;
		}

		assert.ok(error);
		assert.equal(error!.fileOperationResult, FileOperationResult.FILE_NOT_FOUND);
	});

	test('readFile - FILE_NOT_MODIFIED_SINCE - buffered', async () => {
		setCapabilities(fileProvider, FileSystemProviderCapabilities.FileOpenReadWriteClose);

		const resource = URI.file(join(testDir, 'index.html'));

		const contents = await service.readFile(resource);
		fileProvider.totalBytesRead = 0;

		let error: FileOperationError | undefined = undefined;
		try {
			await service.readFile(resource, { etag: contents.etag });
		} catch (err) {
			error = err;
		}

		assert.ok(error);
		assert.equal(error!.fileOperationResult, FileOperationResult.FILE_NOT_MODIFIED_SINCE);
		assert.equal(fileProvider.totalBytesRead, 0);
	});

	test('readFile - FILE_NOT_MODIFIED_SINCE does not fire wrongly - https://github.com/Microsoft/vscode/issues/72909', async () => {
		setCapabilities(fileProvider, FileSystemProviderCapabilities.FileOpenReadWriteClose);
		fileProvider.setInvalidStatSize(true);

		const resource = URI.file(join(testDir, 'index.html'));

		await service.readFile(resource);

		let error: FileOperationError | undefined = undefined;
		try {
			await service.readFile(resource, { etag: undefined });
		} catch (err) {
			error = err;
		}

		assert.ok(!error);
	});

	test('readFile - FILE_NOT_MODIFIED_SINCE - unbuffered', async () => {
		setCapabilities(fileProvider, FileSystemProviderCapabilities.FileReadWrite);

		const resource = URI.file(join(testDir, 'index.html'));

		const contents = await service.readFile(resource);
		fileProvider.totalBytesRead = 0;

		let error: FileOperationError | undefined = undefined;
		try {
			await service.readFile(resource, { etag: contents.etag });
		} catch (err) {
			error = err;
		}

		assert.ok(error);
		assert.equal(error!.fileOperationResult, FileOperationResult.FILE_NOT_MODIFIED_SINCE);
		assert.equal(fileProvider.totalBytesRead, 0);
	});

	test('readFile - FILE_EXCEED_MEMORY_LIMIT - buffered', async () => {
		setCapabilities(fileProvider, FileSystemProviderCapabilities.FileOpenReadWriteClose);

		const resource = URI.file(join(testDir, 'index.html'));

		let error: FileOperationError | undefined = undefined;
		try {
			await service.readFile(resource, { limits: { memory: 10 } });
		} catch (err) {
			error = err;
		}

		assert.ok(error);
		assert.equal(error!.fileOperationResult, FileOperationResult.FILE_EXCEED_MEMORY_LIMIT);
	});

	test('readFile - FILE_EXCEED_MEMORY_LIMIT - unbuffered', async () => {
		setCapabilities(fileProvider, FileSystemProviderCapabilities.FileReadWrite);

		const resource = URI.file(join(testDir, 'index.html'));

		let error: FileOperationError | undefined = undefined;
		try {
			await service.readFile(resource, { limits: { memory: 10 } });
		} catch (err) {
			error = err;
		}

		assert.ok(error);
		assert.equal(error!.fileOperationResult, FileOperationResult.FILE_EXCEED_MEMORY_LIMIT);
	});

	test('readFile - FILE_TOO_LARGE - buffered', async () => {
		setCapabilities(fileProvider, FileSystemProviderCapabilities.FileOpenReadWriteClose);

		const resource = URI.file(join(testDir, 'index.html'));

		let error: FileOperationError | undefined = undefined;
		try {
			await service.readFile(resource, { limits: { size: 10 } });
		} catch (err) {
			error = err;
		}

		assert.ok(error);
		assert.equal(error!.fileOperationResult, FileOperationResult.FILE_TOO_LARGE);
	});

	test('readFile - FILE_TOO_LARGE - unbuffered', async () => {
		setCapabilities(fileProvider, FileSystemProviderCapabilities.FileReadWrite);

		const resource = URI.file(join(testDir, 'index.html'));

		let error: FileOperationError | undefined = undefined;
		try {
			await service.readFile(resource, { limits: { size: 10 } });
		} catch (err) {
			error = err;
		}

		assert.ok(error);
		assert.equal(error!.fileOperationResult, FileOperationResult.FILE_TOO_LARGE);
	});

	test('createFile', async () => {
		assertCreateFile(contents => VSBuffer.fromString(contents));
	});

	test('createFile (readable)', async () => {
		assertCreateFile(contents => bufferToReadable(VSBuffer.fromString(contents)));
	});

	test('createFile (stream)', async () => {
		assertCreateFile(contents => bufferToStream(VSBuffer.fromString(contents)));
	});

	async function assertCreateFile(converter: (content: string) => VSBuffer | VSBufferReadable | VSBufferReadableStream): Promise<void> {
		let event: FileOperationEvent;
		disposables.add(service.onAfterOperation(e => event = e));

		const contents = 'Hello World';
		const resource = URI.file(join(testDir, 'test.txt'));
		const fileStat = await service.createFile(resource, converter(contents));
		assert.equal(fileStat.name, 'test.txt');
		assert.equal(existsSync(fileStat.resource.fsPath), true);
		assert.equal(readFileSync(fileStat.resource.fsPath), contents);

		assert.ok(event!);
		assert.equal(event!.resource.fsPath, resource.fsPath);
		assert.equal(event!.operation, FileOperation.CREATE);
		assert.equal(event!.target!.resource.fsPath, resource.fsPath);
	}

	test('createFile (does not overwrite by default)', async () => {
		const contents = 'Hello World';
		const resource = URI.file(join(testDir, 'test.txt'));

		writeFileSync(resource.fsPath, ''); // create file

		let error;
		try {
			await service.createFile(resource, VSBuffer.fromString(contents));
		} catch (err) {
			error = err;
		}

		assert.ok(error);
	});

	test('createFile (allows to overwrite existing)', async () => {
		let event: FileOperationEvent;
		disposables.add(service.onAfterOperation(e => event = e));

		const contents = 'Hello World';
		const resource = URI.file(join(testDir, 'test.txt'));

		writeFileSync(resource.fsPath, ''); // create file

		const fileStat = await service.createFile(resource, VSBuffer.fromString(contents), { overwrite: true });
		assert.equal(fileStat.name, 'test.txt');
		assert.equal(existsSync(fileStat.resource.fsPath), true);
		assert.equal(readFileSync(fileStat.resource.fsPath), contents);

		assert.ok(event!);
		assert.equal(event!.resource.fsPath, resource.fsPath);
		assert.equal(event!.operation, FileOperation.CREATE);
		assert.equal(event!.target!.resource.fsPath, resource.fsPath);
	});

	test('writeFile - buffered', async () => {
		setCapabilities(fileProvider, FileSystemProviderCapabilities.FileOpenReadWriteClose);

		const resource = URI.file(join(testDir, 'small.txt'));

		const content = readFileSync(resource.fsPath);
		assert.equal(content, 'Small File');

		const newContent = 'Updates to the small file';
		await service.writeFile(resource, VSBuffer.fromString(newContent));

		assert.equal(readFileSync(resource.fsPath), newContent);
	});

	test('writeFile (large file) - buffered', async () => {
		setCapabilities(fileProvider, FileSystemProviderCapabilities.FileOpenReadWriteClose);

		const resource = URI.file(join(testDir, 'lorem.txt'));

		const content = readFileSync(resource.fsPath);
		const newContent = content.toString() + content.toString();

		const fileStat = await service.writeFile(resource, VSBuffer.fromString(newContent));
		assert.equal(fileStat.name, 'lorem.txt');

		assert.equal(readFileSync(resource.fsPath), newContent);
	});

	test('writeFile - buffered - readonly throws', async () => {
		setCapabilities(fileProvider, FileSystemProviderCapabilities.FileOpenReadWriteClose | FileSystemProviderCapabilities.Readonly);

		const resource = URI.file(join(testDir, 'small.txt'));

		const content = readFileSync(resource.fsPath);
		assert.equal(content, 'Small File');

		const newContent = 'Updates to the small file';

		let error: Error;
		try {
			await service.writeFile(resource, VSBuffer.fromString(newContent));
		} catch (err) {
			error = err;
		}

		assert.ok(error!);
	});

	test('writeFile - unbuffered', async () => {
		setCapabilities(fileProvider, FileSystemProviderCapabilities.FileReadWrite);

		const resource = URI.file(join(testDir, 'small.txt'));

		const content = readFileSync(resource.fsPath);
		assert.equal(content, 'Small File');

		const newContent = 'Updates to the small file';
		await service.writeFile(resource, VSBuffer.fromString(newContent));

		assert.equal(readFileSync(resource.fsPath), newContent);
	});

	test('writeFile (large file) - unbuffered', async () => {
		setCapabilities(fileProvider, FileSystemProviderCapabilities.FileReadWrite);

		const resource = URI.file(join(testDir, 'lorem.txt'));

		const content = readFileSync(resource.fsPath);
		const newContent = content.toString() + content.toString();

		const fileStat = await service.writeFile(resource, VSBuffer.fromString(newContent));
		assert.equal(fileStat.name, 'lorem.txt');

		assert.equal(readFileSync(resource.fsPath), newContent);
	});

	test('writeFile - unbuffered - readonly throws', async () => {
		setCapabilities(fileProvider, FileSystemProviderCapabilities.FileReadWrite | FileSystemProviderCapabilities.Readonly);

		const resource = URI.file(join(testDir, 'small.txt'));

		const content = readFileSync(resource.fsPath);
		assert.equal(content, 'Small File');

		const newContent = 'Updates to the small file';

		let error: Error;
		try {
			await service.writeFile(resource, VSBuffer.fromString(newContent));
		} catch (err) {
			error = err;
		}

		assert.ok(error!);
	});

	test('writeFile (large file) - multiple parallel writes queue up', async () => {
		const resource = URI.file(join(testDir, 'lorem.txt'));

		const content = readFileSync(resource.fsPath);
		const newContent = content.toString() + content.toString();

		await Promise.all(['0', '00', '000', '0000', '00000'].map(async offset => {
			const fileStat = await service.writeFile(resource, VSBuffer.fromString(offset + newContent));
			assert.equal(fileStat.name, 'lorem.txt');
		}));

		const fileContent = readFileSync(resource.fsPath).toString();
		assert.ok(['0', '00', '000', '0000', '00000'].some(offset => fileContent === offset + newContent));
	});

	test('writeFile (readable) - buffered', async () => {
		setCapabilities(fileProvider, FileSystemProviderCapabilities.FileOpenReadWriteClose);

		const resource = URI.file(join(testDir, 'small.txt'));

		const content = readFileSync(resource.fsPath);
		assert.equal(content, 'Small File');

		const newContent = 'Updates to the small file';
		await service.writeFile(resource, toLineByLineReadable(newContent));

		assert.equal(readFileSync(resource.fsPath), newContent);
	});

	test('writeFile (large file - readable) - buffered', async () => {
		setCapabilities(fileProvider, FileSystemProviderCapabilities.FileOpenReadWriteClose);

		const resource = URI.file(join(testDir, 'lorem.txt'));

		const content = readFileSync(resource.fsPath);
		const newContent = content.toString() + content.toString();

		const fileStat = await service.writeFile(resource, toLineByLineReadable(newContent));
		assert.equal(fileStat.name, 'lorem.txt');

		assert.equal(readFileSync(resource.fsPath), newContent);
	});

	test('writeFile (readable) - unbuffered', async () => {
		setCapabilities(fileProvider, FileSystemProviderCapabilities.FileReadWrite);

		const resource = URI.file(join(testDir, 'small.txt'));

		const content = readFileSync(resource.fsPath);
		assert.equal(content, 'Small File');

		const newContent = 'Updates to the small file';
		await service.writeFile(resource, toLineByLineReadable(newContent));

		assert.equal(readFileSync(resource.fsPath), newContent);
	});

	test('writeFile (large file - readable) - unbuffered', async () => {
		setCapabilities(fileProvider, FileSystemProviderCapabilities.FileReadWrite);

		const resource = URI.file(join(testDir, 'lorem.txt'));

		const content = readFileSync(resource.fsPath);
		const newContent = content.toString() + content.toString();

		const fileStat = await service.writeFile(resource, toLineByLineReadable(newContent));
		assert.equal(fileStat.name, 'lorem.txt');

		assert.equal(readFileSync(resource.fsPath), newContent);
	});

<<<<<<< HEAD
	test('writeFile (large file - stream) - buffered', async () => {
		setCapabilities(fileProvider, FileSystemProviderCapabilities.FileOpenReadWriteClose);

		const resource = URI.file(join(testDir, 'lorem.txt'));

		const content = readFileSync(resource.fsPath);
		const newContent = content.toString() + content.toString();

		const fileStat = await service.writeFile(resource, bufferToStream(VSBuffer.fromString(newContent)));
		assert.equal(fileStat.name, 'lorem.txt');

		assert.equal(readFileSync(resource.fsPath), newContent);
=======
	test('writeFile (stream) - buffered', async () => {
		setCapabilities(fileProvider, FileSystemProviderCapabilities.FileOpenReadWriteClose);

		const source = URI.file(join(testDir, 'small.txt'));
		const target = URI.file(join(testDir, 'small-copy.txt'));

		const fileStat = await service.writeFile(target, toVSBufferReadableStream(createReadStream(source.fsPath)));
		assert.equal(fileStat.name, 'small-copy.txt');

		assert.equal(readFileSync(source.fsPath).toString(), readFileSync(target.fsPath).toString());
	});

	test('writeFile (large file - stream) - buffered', async () => {
		setCapabilities(fileProvider, FileSystemProviderCapabilities.FileOpenReadWriteClose);

		const source = URI.file(join(testDir, 'lorem.txt'));
		const target = URI.file(join(testDir, 'lorem-copy.txt'));

		const fileStat = await service.writeFile(target, toVSBufferReadableStream(createReadStream(source.fsPath)));
		assert.equal(fileStat.name, 'lorem-copy.txt');

		assert.equal(readFileSync(source.fsPath).toString(), readFileSync(target.fsPath).toString());
>>>>>>> 9f70a169
	});

	test('writeFile (stream) - unbuffered', async () => {
		setCapabilities(fileProvider, FileSystemProviderCapabilities.FileReadWrite);

<<<<<<< HEAD
		const resource = URI.file(join(testDir, 'small.txt'));

		const content = readFileSync(resource.fsPath);
		assert.equal(content, 'Small File');

		const newContent = 'Updates to the small file';
		await service.writeFile(resource, bufferToStream(VSBuffer.fromString(newContent)));

		assert.equal(readFileSync(resource.fsPath), newContent);
=======
		const source = URI.file(join(testDir, 'small.txt'));
		const target = URI.file(join(testDir, 'small-copy.txt'));

		const fileStat = await service.writeFile(target, toVSBufferReadableStream(createReadStream(source.fsPath)));
		assert.equal(fileStat.name, 'small-copy.txt');

		assert.equal(readFileSync(source.fsPath).toString(), readFileSync(target.fsPath).toString());
>>>>>>> 9f70a169
	});

	test('writeFile (large file - stream) - unbuffered', async () => {
		setCapabilities(fileProvider, FileSystemProviderCapabilities.FileReadWrite);

<<<<<<< HEAD
		const resource = URI.file(join(testDir, 'lorem.txt'));

		const content = readFileSync(resource.fsPath);
		const newContent = content.toString() + content.toString();

		const fileStat = await service.writeFile(resource, bufferToStream(VSBuffer.fromString(newContent)));
		assert.equal(fileStat.name, 'lorem.txt');

		assert.equal(readFileSync(resource.fsPath), newContent);
=======
		const source = URI.file(join(testDir, 'lorem.txt'));
		const target = URI.file(join(testDir, 'lorem-copy.txt'));

		const fileStat = await service.writeFile(target, toVSBufferReadableStream(createReadStream(source.fsPath)));
		assert.equal(fileStat.name, 'lorem-copy.txt');

		assert.equal(readFileSync(source.fsPath).toString(), readFileSync(target.fsPath).toString());
>>>>>>> 9f70a169
	});

	test('writeFile (file is created including parents)', async () => {
		const resource = URI.file(join(testDir, 'other', 'newfile.txt'));

		const content = 'File is created including parent';
		const fileStat = await service.writeFile(resource, VSBuffer.fromString(content));
		assert.equal(fileStat.name, 'newfile.txt');

		assert.equal(readFileSync(resource.fsPath), content);
	});

	test('writeFile (error when folder is encountered)', async () => {
		const resource = URI.file(testDir);

		let error: Error | undefined = undefined;
		try {
			await service.writeFile(resource, VSBuffer.fromString('File is created including parent'));
		} catch (err) {
			error = err;
		}

		assert.ok(error);
	});

	test('writeFile (no error when providing up to date etag)', async () => {
		const resource = URI.file(join(testDir, 'small.txt'));

		const stat = await service.resolve(resource);

		const content = readFileSync(resource.fsPath);
		assert.equal(content, 'Small File');

		const newContent = 'Updates to the small file';
		await service.writeFile(resource, VSBuffer.fromString(newContent), { etag: stat.etag, mtime: stat.mtime });

		assert.equal(readFileSync(resource.fsPath), newContent);
	});

	test('writeFile - error when writing to file that has been updated meanwhile', async () => {
		const resource = URI.file(join(testDir, 'small.txt'));

		const stat = await service.resolve(resource);

		const content = readFileSync(resource.fsPath).toString();
		assert.equal(content, 'Small File');

		const newContent = 'Updates to the small file';
		await service.writeFile(resource, VSBuffer.fromString(newContent), { etag: stat.etag, mtime: stat.mtime });

		const newContentLeadingToError = newContent + newContent;

		const fakeMtime = 1000;
		const fakeSize = 1000;

		let error: FileOperationError | undefined = undefined;
		try {
			await service.writeFile(resource, VSBuffer.fromString(newContentLeadingToError), { etag: etag({ mtime: fakeMtime, size: fakeSize }), mtime: fakeMtime });
		} catch (err) {
			error = err;
		}

		assert.ok(error);
		assert.ok(error instanceof FileOperationError);
		assert.equal(error!.fileOperationResult, FileOperationResult.FILE_MODIFIED_SINCE);
	});

	test('writeFile - no error when writing to file where size is the same', async () => {
		const resource = URI.file(join(testDir, 'small.txt'));

		const stat = await service.resolve(resource);

		const content = readFileSync(resource.fsPath).toString();
		assert.equal(content, 'Small File');

		const newContent = content; // same content
		await service.writeFile(resource, VSBuffer.fromString(newContent), { etag: stat.etag, mtime: stat.mtime });

		const newContentLeadingToNoError = newContent; // writing the same content should be OK

		const fakeMtime = 1000;
		const actualSize = newContent.length;

		let error: FileOperationError | undefined = undefined;
		try {
			await service.writeFile(resource, VSBuffer.fromString(newContentLeadingToNoError), { etag: etag({ mtime: fakeMtime, size: actualSize }), mtime: fakeMtime });
		} catch (err) {
			error = err;
		}

		assert.ok(!error);
	});

	test('watch - file', done => {
		const toWatch = URI.file(join(testDir, 'index-watch1.html'));
		writeFileSync(toWatch.fsPath, 'Init');

		assertWatch(toWatch, [[FileChangeType.UPDATED, toWatch]], done);

		setTimeout(() => writeFileSync(toWatch.fsPath, 'Changes'), 50);
	});

	test('watch - file symbolic link', async done => {
		if (isWindows) {
			return done(); // watch tests are flaky on other platforms
		}

		const toWatch = URI.file(join(testDir, 'lorem.txt-linked'));
		await symlink(join(testDir, 'lorem.txt'), toWatch.fsPath);

		assertWatch(toWatch, [[FileChangeType.UPDATED, toWatch]], done);

		setTimeout(() => writeFileSync(toWatch.fsPath, 'Changes'), 50);
	});

	test('watch - file - multiple writes', done => {
		if (isWindows) {
			return done(); // watch tests are flaky on other platforms
		}

		const toWatch = URI.file(join(testDir, 'index-watch1.html'));
		writeFileSync(toWatch.fsPath, 'Init');

		assertWatch(toWatch, [[FileChangeType.UPDATED, toWatch]], done);

		setTimeout(() => writeFileSync(toWatch.fsPath, 'Changes 1'), 0);
		setTimeout(() => writeFileSync(toWatch.fsPath, 'Changes 2'), 10);
		setTimeout(() => writeFileSync(toWatch.fsPath, 'Changes 3'), 20);
	});

	test('watch - file - delete file', done => {
		const toWatch = URI.file(join(testDir, 'index-watch1.html'));
		writeFileSync(toWatch.fsPath, 'Init');

		assertWatch(toWatch, [[FileChangeType.DELETED, toWatch]], done);

		setTimeout(() => unlinkSync(toWatch.fsPath), 50);
	});

	test('watch - file - rename file', done => {
		if (isWindows) {
			return done(); // watch tests are flaky on other platforms
		}

		const toWatch = URI.file(join(testDir, 'index-watch1.html'));
		const toWatchRenamed = URI.file(join(testDir, 'index-watch1-renamed.html'));
		writeFileSync(toWatch.fsPath, 'Init');

		assertWatch(toWatch, [[FileChangeType.DELETED, toWatch]], done);

		setTimeout(() => renameSync(toWatch.fsPath, toWatchRenamed.fsPath), 50);
	});

	test('watch - file - rename file (different case)', done => {
		const toWatch = URI.file(join(testDir, 'index-watch1.html'));
		const toWatchRenamed = URI.file(join(testDir, 'INDEX-watch1.html'));
		writeFileSync(toWatch.fsPath, 'Init');

		if (isLinux) {
			assertWatch(toWatch, [[FileChangeType.DELETED, toWatch]], done);
		} else {
			assertWatch(toWatch, [[FileChangeType.UPDATED, toWatch]], done); // case insensitive file system treat this as change
		}

		setTimeout(() => renameSync(toWatch.fsPath, toWatchRenamed.fsPath), 50);
	});

	test('watch - file (atomic save)', function (done) {
		const toWatch = URI.file(join(testDir, 'index-watch2.html'));
		writeFileSync(toWatch.fsPath, 'Init');

		assertWatch(toWatch, [[FileChangeType.UPDATED, toWatch]], done);

		setTimeout(() => {
			// Simulate atomic save by deleting the file, creating it under different name
			// and then replacing the previously deleted file with those contents
			const renamed = `${toWatch.fsPath}.bak`;
			unlinkSync(toWatch.fsPath);
			writeFileSync(renamed, 'Changes');
			renameSync(renamed, toWatch.fsPath);
		}, 50);
	});

	test('watch - folder (non recursive) - change file', done => {
		if (!isLinux) {
			return done(); // watch tests are flaky on other platforms
		}

		const watchDir = URI.file(join(testDir, 'watch3'));
		mkdirSync(watchDir.fsPath);

		const file = URI.file(join(watchDir.fsPath, 'index.html'));
		writeFileSync(file.fsPath, 'Init');

		assertWatch(watchDir, [[FileChangeType.UPDATED, file]], done);

		setTimeout(() => writeFileSync(file.fsPath, 'Changes'), 50);
	});

	test('watch - folder (non recursive) - add file', done => {
		if (!isLinux) {
			return done(); // watch tests are flaky on other platforms
		}

		const watchDir = URI.file(join(testDir, 'watch4'));
		mkdirSync(watchDir.fsPath);

		const file = URI.file(join(watchDir.fsPath, 'index.html'));

		assertWatch(watchDir, [[FileChangeType.ADDED, file]], done);

		setTimeout(() => writeFileSync(file.fsPath, 'Changes'), 50);
	});

	test('watch - folder (non recursive) - delete file', done => {
		if (!isLinux) {
			return done(); // watch tests are flaky on other platforms
		}

		const watchDir = URI.file(join(testDir, 'watch5'));
		mkdirSync(watchDir.fsPath);

		const file = URI.file(join(watchDir.fsPath, 'index.html'));
		writeFileSync(file.fsPath, 'Init');

		assertWatch(watchDir, [[FileChangeType.DELETED, file]], done);

		setTimeout(() => unlinkSync(file.fsPath), 50);
	});

	test('watch - folder (non recursive) - add folder', done => {
		if (!isLinux) {
			return done(); // watch tests are flaky on other platforms
		}

		const watchDir = URI.file(join(testDir, 'watch6'));
		mkdirSync(watchDir.fsPath);

		const folder = URI.file(join(watchDir.fsPath, 'folder'));

		assertWatch(watchDir, [[FileChangeType.ADDED, folder]], done);

		setTimeout(() => mkdirSync(folder.fsPath), 50);
	});

	test('watch - folder (non recursive) - delete folder', done => {
		if (!isLinux) {
			return done(); // watch tests are flaky on other platforms
		}

		const watchDir = URI.file(join(testDir, 'watch7'));
		mkdirSync(watchDir.fsPath);

		const folder = URI.file(join(watchDir.fsPath, 'folder'));
		mkdirSync(folder.fsPath);

		assertWatch(watchDir, [[FileChangeType.DELETED, folder]], done);

		setTimeout(() => rimrafSync(folder.fsPath), 50);
	});

	test('watch - folder (non recursive) - symbolic link - change file', async done => {
		if (!isLinux) {
			return done(); // watch tests are flaky on other platforms
		}

		const watchDir = URI.file(join(testDir, 'deep-link'));
		await symlink(join(testDir, 'deep'), watchDir.fsPath);

		const file = URI.file(join(watchDir.fsPath, 'index.html'));
		writeFileSync(file.fsPath, 'Init');

		assertWatch(watchDir, [[FileChangeType.UPDATED, file]], done);

		setTimeout(() => writeFileSync(file.fsPath, 'Changes'), 50);
	});

	test('watch - folder (non recursive) - rename file', done => {
		if (!isLinux) {
			return done(); // watch tests are flaky on other platforms
		}

		const watchDir = URI.file(join(testDir, 'watch8'));
		mkdirSync(watchDir.fsPath);

		const file = URI.file(join(watchDir.fsPath, 'index.html'));
		writeFileSync(file.fsPath, 'Init');

		const fileRenamed = URI.file(join(watchDir.fsPath, 'index-renamed.html'));

		assertWatch(watchDir, [[FileChangeType.DELETED, file], [FileChangeType.ADDED, fileRenamed]], done);

		setTimeout(() => renameSync(file.fsPath, fileRenamed.fsPath), 50);
	});

	test('watch - folder (non recursive) - rename file (different case)', done => {
		if (!isLinux) {
			return done(); // watch tests are flaky on other platforms
		}

		const watchDir = URI.file(join(testDir, 'watch8'));
		mkdirSync(watchDir.fsPath);

		const file = URI.file(join(watchDir.fsPath, 'index.html'));
		writeFileSync(file.fsPath, 'Init');

		const fileRenamed = URI.file(join(watchDir.fsPath, 'INDEX.html'));

		assertWatch(watchDir, [[FileChangeType.DELETED, file], [FileChangeType.ADDED, fileRenamed]], done);

		setTimeout(() => renameSync(file.fsPath, fileRenamed.fsPath), 50);
	});

	function assertWatch(toWatch: URI, expected: [FileChangeType, URI][], done: MochaDone): void {
		const watcherDisposable = service.watch(toWatch);

		function toString(type: FileChangeType): string {
			switch (type) {
				case FileChangeType.ADDED: return 'added';
				case FileChangeType.DELETED: return 'deleted';
				case FileChangeType.UPDATED: return 'updated';
			}
		}

		function printEvents(event: FileChangesEvent): string {
			return event.changes.map(change => `Change: type ${toString(change.type)} path ${change.resource.toString()}`).join('\n');
		}

		const listenerDisposable = service.onFileChanges(event => {
			watcherDisposable.dispose();
			listenerDisposable.dispose();

			try {
				assert.equal(event.changes.length, expected.length, `Expected ${expected.length} events, but got ${event.changes.length}. Details (${printEvents(event)})`);

				if (expected.length === 1) {
					assert.equal(event.changes[0].type, expected[0][0], `Expected ${toString(expected[0][0])} but got ${toString(event.changes[0].type)}. Details (${printEvents(event)})`);
					assert.equal(event.changes[0].resource.fsPath, expected[0][1].fsPath);
				} else {
					for (const expect of expected) {
						assert.equal(hasChange(event.changes, expect[0], expect[1]), true, `Unable to find ${toString(expect[0])} for ${expect[1].fsPath}. Details (${printEvents(event)})`);
					}
				}

				done();
			} catch (error) {
				done(error);
			}
		});
	}

	function hasChange(changes: IFileChange[], type: FileChangeType, resource: URI): boolean {
		return changes.some(change => change.type === type && isEqual(change.resource, resource));
	}
});<|MERGE_RESOLUTION|>--- conflicted
+++ resolved
@@ -20,11 +20,7 @@
 import { isLinux, isWindows } from 'vs/base/common/platform';
 import { DisposableStore } from 'vs/base/common/lifecycle';
 import { isEqual } from 'vs/base/common/resources';
-<<<<<<< HEAD
-import { VSBuffer, VSBufferReadable, bufferToStream } from 'vs/base/common/buffer';
-=======
 import { VSBuffer, VSBufferReadable, toVSBufferReadableStream, VSBufferReadableStream, bufferToReadable, bufferToStream } from 'vs/base/common/buffer';
->>>>>>> 9f70a169
 
 function getByName(root: IFileStat, name: string): IFileStat | null {
 	if (root.children === undefined) {
@@ -1561,20 +1557,6 @@
 		assert.equal(readFileSync(resource.fsPath), newContent);
 	});
 
-<<<<<<< HEAD
-	test('writeFile (large file - stream) - buffered', async () => {
-		setCapabilities(fileProvider, FileSystemProviderCapabilities.FileOpenReadWriteClose);
-
-		const resource = URI.file(join(testDir, 'lorem.txt'));
-
-		const content = readFileSync(resource.fsPath);
-		const newContent = content.toString() + content.toString();
-
-		const fileStat = await service.writeFile(resource, bufferToStream(VSBuffer.fromString(newContent)));
-		assert.equal(fileStat.name, 'lorem.txt');
-
-		assert.equal(readFileSync(resource.fsPath), newContent);
-=======
 	test('writeFile (stream) - buffered', async () => {
 		setCapabilities(fileProvider, FileSystemProviderCapabilities.FileOpenReadWriteClose);
 
@@ -1597,23 +1579,11 @@
 		assert.equal(fileStat.name, 'lorem-copy.txt');
 
 		assert.equal(readFileSync(source.fsPath).toString(), readFileSync(target.fsPath).toString());
->>>>>>> 9f70a169
 	});
 
 	test('writeFile (stream) - unbuffered', async () => {
 		setCapabilities(fileProvider, FileSystemProviderCapabilities.FileReadWrite);
 
-<<<<<<< HEAD
-		const resource = URI.file(join(testDir, 'small.txt'));
-
-		const content = readFileSync(resource.fsPath);
-		assert.equal(content, 'Small File');
-
-		const newContent = 'Updates to the small file';
-		await service.writeFile(resource, bufferToStream(VSBuffer.fromString(newContent)));
-
-		assert.equal(readFileSync(resource.fsPath), newContent);
-=======
 		const source = URI.file(join(testDir, 'small.txt'));
 		const target = URI.file(join(testDir, 'small-copy.txt'));
 
@@ -1621,23 +1591,11 @@
 		assert.equal(fileStat.name, 'small-copy.txt');
 
 		assert.equal(readFileSync(source.fsPath).toString(), readFileSync(target.fsPath).toString());
->>>>>>> 9f70a169
 	});
 
 	test('writeFile (large file - stream) - unbuffered', async () => {
 		setCapabilities(fileProvider, FileSystemProviderCapabilities.FileReadWrite);
 
-<<<<<<< HEAD
-		const resource = URI.file(join(testDir, 'lorem.txt'));
-
-		const content = readFileSync(resource.fsPath);
-		const newContent = content.toString() + content.toString();
-
-		const fileStat = await service.writeFile(resource, bufferToStream(VSBuffer.fromString(newContent)));
-		assert.equal(fileStat.name, 'lorem.txt');
-
-		assert.equal(readFileSync(resource.fsPath), newContent);
-=======
 		const source = URI.file(join(testDir, 'lorem.txt'));
 		const target = URI.file(join(testDir, 'lorem-copy.txt'));
 
@@ -1645,7 +1603,6 @@
 		assert.equal(fileStat.name, 'lorem-copy.txt');
 
 		assert.equal(readFileSync(source.fsPath).toString(), readFileSync(target.fsPath).toString());
->>>>>>> 9f70a169
 	});
 
 	test('writeFile (file is created including parents)', async () => {
