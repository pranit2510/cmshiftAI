--- conflicted
+++ resolved
@@ -362,11 +362,6 @@
 export class Git {
 
 	private gitPath: string;
-<<<<<<< HEAD
-	// tslint:disable-next-line:no-unused-variable
-	private version: string;
-=======
->>>>>>> 787378a2
 	private env: any;
 
 	private _onOutput = new EventEmitter();
